--- conflicted
+++ resolved
@@ -52,13 +52,9 @@
   const [error, setError] = useState(null);
   const [loadingMessage, setLoadingMessage] = useState('');
   const [selectedSource, setSelectedSource] = useState(null);
-<<<<<<< HEAD
-  const [isLoggedIn, setIsLoggedIn] = useState(false);
+  const [isLoggedIn, setIsLoggedIn] = useState(() => !!localStorage.getItem('userId'));
   const [historyModalOpen, setHistoryModalOpen] = useState(false);
   const { isDarkMode } = useTheme();
-=======
-  const [isLoggedIn, setIsLoggedIn] = useState(() => !!localStorage.getItem('userId'));
->>>>>>> 97d4396e
 
   const navigate = useNavigate();
 

import React, { useState } from 'react';
import { FaRegBookmark, FaBookmark } from 'react-icons/fa';

const ArticleCard = ({ article, onArticleClick }) => {
  const { _id, title, source_name, political_leaning, political_score, published_date, favicon_url, og_image, url, metadata, text } = article;
  const [isBookmarked, setIsBookmarked] = useState(false);

  // Check if article has HTTP error
  const hasError = metadata && (metadata.error || metadata.status_code);
  const statusCode = metadata?.status_code;

  // Function to clean up source name
  const cleanSourceName = (name) => {
    if (!name) return '';
    // Remove special characters and extra spaces
    return name
      .replace(/[^a-zA-Z0-9\s]/g, '') // Remove special characters
      .replace(/\s+/g, ' ')           // Replace multiple spaces with a single space
      .trim();                        // Remove leading/trailing spaces
  };

  // Function to get color based on political leaning
  const getLeaningColor = (leaning) => {
    if (leaning === "left") {
      return "#3b82f6";  // Blue
    } else if (leaning === "center") {
      return "#a855f7";  // Purple
    } else if (leaning === "right") {
      return "#ef4444";  // Red
    }
    return "#6b7280";  // Gray for unknown
  };

  // Format date for display
  const formatDate = (dateString) => {
    if (!dateString) return "";
    try {
      const date = new Date(dateString);
      return date.toLocaleDateString();
    } catch {
      return dateString;
    }
  };

  // Handle card click to open the source URL in a new tab
  const handleCardClick = () => {
    if (url) {
      window.open(url, '_blank', 'noopener,noreferrer');
    }
    // Also trigger the original onArticleClick functionality
    onArticleClick(_id);
  };

  const handleBookmark = async (e) => {
    e.stopPropagation(); // Prevent the card click event
    const userId = localStorage.getItem('userId');
    if (!userId) {
      alert("Please log in to bookmark articles.");
      return;
    }
    
    try {
      const response = await fetch('http://localhost:8000/bookmark', {
        method: 'POST',
        headers: {
          'Content-Type': 'application/json'
        },
        body: JSON.stringify({
          user_id: userId,
          news_source: article
        })
      });

      if (!response.ok) {
        alert("Failed to bookmark the article. Please try again.");
        return;
      }

      const data = await response.json();
      if (data.message) {
        setIsBookmarked(true);
        console.log(data.message);
      } else {
        alert("Failed to bookmark the article.");
      }
    } catch (error) {
      console.error("Error bookmarking article:", error);
      alert("An error occurred while bookmarking the article.");
    }
  };
  

  return (
    <div
<<<<<<< HEAD
      className={`bg-neutral-800 rounded-lg overflow-hidden transition-all hover:scale-[1.02] hover:shadow-lg cursor-pointer ${hasError ? 'border border-amber-600/30' : ''} relative`}
      onClick={() => onArticleClick(_id)}
=======
      className={`bg-neutral-800 rounded-lg overflow-hidden transition-all hover:scale-[1.02] hover:shadow-lg cursor-pointer ${hasError ? 'border border-amber-600/30' : ''}`}
      onClick={handleCardClick}
>>>>>>> 1f8c9e5d
    >
      {/* Bookmark button positioned at the top right */}
      <button 
        onClick={handleBookmark} 
        className="absolute top-2 right-2 z-10 text-amber-400 hover:text-amber-500 bg-neutral-900 bg-opacity-70 p-1.5 rounded-full"
      >
        {isBookmarked ? <FaBookmark /> : <FaRegBookmark />}
      </button>

      {og_image && !hasError && (
        <div className="h-40 overflow-hidden">
          <img
            src={og_image}
            alt={title}
            className="w-full h-full object-cover"
            onError={(event) => {
              event.target.style.display = 'none';
            }}
          />
        </div>
      )}

      {/* Error indicator for articles with HTTP errors */}
      {hasError && (
        <div className="bg-amber-900/30 px-4 py-2 text-amber-400 text-xs flex items-center">
          <svg xmlns="http://www.w3.org/2000/svg" className="h-4 w-4 mr-1" fill="none" viewBox="0 0 24 24" stroke="currentColor">
            <path strokeLinecap="round" strokeLinejoin="round" strokeWidth={2} d="M12 9v2m0 4h.01m-6.938 4h13.856c1.54 0 2.502-1.667 1.732-3L13.732 4c-.77-1.333-2.694-1.333-3.464 0L3.34 16c-.77 1.333.192 3 1.732 3z" />
          </svg>
          {statusCode ? `Error ${statusCode}` : 'Loading Error'}
        </div>
      )}

      <div className={`p-4 ${og_image && !hasError ? '' : 'py-6'}`}>
        <div className="flex items-center mb-2">
          {favicon_url && (
            <img
              src={favicon_url}
              alt={cleanSourceName(source_name)}
              className="w-4 h-4 mr-2"
              onError={(e) => {
                e.target.style.display = 'none';
              }}
            />
          )}
          <span className="text-neutral-400 text-xs">{cleanSourceName(source_name)}</span>
          <div
            className="ml-2 text-xs px-2 py-0.5 rounded-full"
            style={{ backgroundColor: getLeaningColor(political_leaning), color: 'white' }}
          >
            {political_leaning.charAt(0).toUpperCase() + political_leaning.slice(1)}
          </div>
        </div>
        <h3
          className="font-semibold mb-2 line-clamp-2 hover:text-blue-400 hover:underline cursor-pointer"
        >
          {title}
        </h3>
        <div className="flex justify-between items-center text-xs text-neutral-400">
          {published_date && formatDate(published_date) ? (
            <span>{formatDate(published_date)}</span>
          ) : (
            <span></span>
          )}
          {political_score && (
            <div className="flex items-center gap-1">
              <div
                className="w-2 h-2 rounded-full"
                style={{ backgroundColor: getLeaningColor(political_leaning) }}
              ></div>
              <span>{political_score.toFixed(1)}</span>
            </div>
          )}
        </div>
      </div >
    </div >
  );
};

const ArticleGrid = ({ results, isVisible, onArticleClick }) => {
  if (!results) return null;

  const { sources } = results;

  // Filter out articles with errors
  const filteredSources = sources.filter(article => {
    // Skip articles with 401, 403, 404, or 500 errors in metadata
    return !(article.metadata && (article.metadata.status_code === 401 || article.metadata.status_code === 403 || article.metadata.status_code === 404 || article.metadata.status_code === 500));
  });

  // Group articles by political leaning
  const leftArticles = filteredSources.filter(article => article.political_leaning === "left")
    .sort((a, b) => (a.political_score || 0) - (b.political_score || 0));

  const centerArticles = filteredSources.filter(article => article.political_leaning === "center")
    .sort((a, b) => (a.political_score || 0) - (b.political_score || 0));

  const rightArticles = filteredSources.filter(article => article.political_leaning === "right")
    .sort((a, b) => (a.political_score || 0) - (b.political_score || 0));

  // Recalculate statistics after filtering
  const filteredStatistics = {
    total: filteredSources.length,
    left_count: leftArticles.length,
    center_count: centerArticles.length,
    right_count: rightArticles.length
  };

  return (
    <div className={`w-full max-w-6xl mx-auto transition-opacity duration-700 ${isVisible ? 'opacity-100' : 'opacity-0'}`}>
      <div className="mb-8">
        <div className="flex flex-col md:flex-row md:justify-between md:items-center mb-6 gap-4">
          <h2 className="text-lg font-semibold">Results ({filteredStatistics.total})</h2>
          <div className="flex gap-6 text-sm">
            <div className="flex items-center gap-1">
              <div className="w-3 h-3 rounded-full bg-blue-500"></div>
              <span>Left ({filteredStatistics.left_count})</span>
            </div>
            <div className="flex items-center gap-1">
              <div className="w-3 h-3 rounded-full bg-purple-500"></div>
              <span>Center ({filteredStatistics.center_count})</span>
            </div>
            <div className="flex items-center gap-1">
              <div className="w-3 h-3 rounded-full bg-red-500"></div>
              <span>Right ({filteredStatistics.right_count})</span>
            </div>
          </div>
        </div>

        <div className="grid grid-cols-1 md:grid-cols-3 gap-8">
          {/* Left Column */}
          <div className="space-y-6">
            <h3 className="text-blue-500 font-medium border-b border-blue-500/50 pb-1 mb-4">Left-leaning</h3>
            {leftArticles.length > 0 ? (
              leftArticles.map((article, index) => (
                <ArticleCard
                  key={`left-${index}`}
                  article={article}
                  onArticleClick={onArticleClick}
                />
              ))
            ) : (
              <p className="text-neutral-400 text-sm">No left-leaning articles found</p>
            )}
          </div>

          {/* Center Column */}
          <div className="space-y-6">
            <h3 className="text-purple-500 font-medium border-b border-purple-500/50 pb-1 mb-4">Center</h3>
            {centerArticles.length > 0 ? (
              centerArticles.map((article, index) => (
                <ArticleCard
                  key={`center-${index}`}
                  article={article}
                  onArticleClick={onArticleClick}
                />
              ))
            ) : (
              <p className="text-neutral-400 text-sm">No center articles found</p>
            )}
          </div>

          {/* Right Column */}
          <div className="space-y-6">
            <h3 className="text-red-500 font-medium border-b border-red-500/50 pb-1 mb-4">Right-leaning</h3>
            {rightArticles.length > 0 ? (
              rightArticles.map((article, index) => (
                <ArticleCard
                  key={`right-${index}`}
                  article={article}
                  onArticleClick={onArticleClick}
                />
              ))
            ) : (
              <p className="text-neutral-400 text-sm">No right-leaning articles found</p>
            )}
          </div>
        </div>
      </div>
    </div>
  );
};

export default ArticleGrid;<|MERGE_RESOLUTION|>--- conflicted
+++ resolved
@@ -92,22 +92,9 @@
 
   return (
     <div
-<<<<<<< HEAD
       className={`bg-neutral-800 rounded-lg overflow-hidden transition-all hover:scale-[1.02] hover:shadow-lg cursor-pointer ${hasError ? 'border border-amber-600/30' : ''} relative`}
-      onClick={() => onArticleClick(_id)}
-=======
-      className={`bg-neutral-800 rounded-lg overflow-hidden transition-all hover:scale-[1.02] hover:shadow-lg cursor-pointer ${hasError ? 'border border-amber-600/30' : ''}`}
       onClick={handleCardClick}
->>>>>>> 1f8c9e5d
     >
-      {/* Bookmark button positioned at the top right */}
-      <button 
-        onClick={handleBookmark} 
-        className="absolute top-2 right-2 z-10 text-amber-400 hover:text-amber-500 bg-neutral-900 bg-opacity-70 p-1.5 rounded-full"
-      >
-        {isBookmarked ? <FaBookmark /> : <FaRegBookmark />}
-      </button>
-
       {og_image && !hasError && (
         <div className="h-40 overflow-hidden">
           <img

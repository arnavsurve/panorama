--- conflicted
+++ resolved
@@ -136,18 +136,16 @@
     email: str
     password: str
 
-<<<<<<< HEAD
-class ThemePreferenceRequest(BaseModel):
-    theme: str  # 'light' or 'dark'
-
-class HistoryResponse(BaseModel):
-    history: List[Dict[str, Any]]
-=======
         
 class BookmarkRequest(BaseModel):
     user_id: str
     news_source: NewsSource
->>>>>>> 97d4396e
+
+class ThemePreferenceRequest(BaseModel):
+    theme: str  # 'light' or 'dark'
+
+class HistoryResponse(BaseModel):
+    history: List[Dict[str, Any]]
 
 # Helper function to clean up formatting in titles, source names, and snippets
 def clean_source_formatting(source_data: Dict[str, Any]) -> Dict[str, Any]:
@@ -1347,7 +1345,6 @@
         logger.error(f"Error logging in: {str(e)}")
         return {"error": "Failed to login"}
 
-<<<<<<< HEAD
 @app.get("/user/{user_id}/history")
 async def get_user_history(user_id: str):
     """Retrieve a user's search history."""
@@ -1534,7 +1531,6 @@
     except Exception as e:
         logger.error(f"Error retrieving user theme: {str(e)}")
         raise HTTPException(status_code=500, detail=f"Failed to get theme preference: {str(e)}")
-=======
 
 @app.post("/bookmark")
 async def add_bookmark(request: BookmarkRequest):
@@ -1550,7 +1546,6 @@
     except Exception as e:
         logger.error(f"Error adding bookmark: {str(e)}")
         raise HTTPException(status_code=500, detail="Error adding bookmark")
->>>>>>> 97d4396e
 
 if __name__ == "__main__":
     import uvicorn

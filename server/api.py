import asyncio
import hashlib
import logging
import os
import random
import re
from datetime import datetime
from typing import Any, Dict, List, Optional
from urllib.parse import urlparse
import bcrypt
import httpx
import nest_asyncio
from bs4 import BeautifulSoup
from dotenv import load_dotenv
from fastapi import Body, FastAPI, HTTPException
from fastapi.middleware.cors import CORSMiddleware
from motor.motor_asyncio import AsyncIOMotorClient
from pydantic import BaseModel

# Enable nested asyncio for concurrent scraping
nest_asyncio.apply()

# Set up logging
logging.basicConfig(
    level=logging.INFO, format="%(asctime)s - %(name)s - %(levelname)s - %(message)s"
)
logger = logging.getLogger(__name__)

# Load environment variables
load_dotenv()

# Get API keys from environment variables
PERPLEXITY_API_KEY = os.getenv("PERPLEXITY_API_KEY")
OPENAI_API_KEY = os.getenv("OPENAI_API_KEY")
MONGODB_URL = os.getenv("MONGODB_URL")

if not PERPLEXITY_API_KEY:
    logger.warning("PERPLEXITY_API_KEY environment variable not set")
if not OPENAI_API_KEY:
    logger.warning("OPENAI_API_KEY environment variable not set")
if not MONGODB_URL:
    logger.warning("MONGODB_URL environment variable not set")

try:
    # Import metadata extraction module
    from metadata_extraction import extract_metadata

    logger.info("Imported metadata extraction module")
except ImportError:
    logger.warning(
        "Could not import metadata extraction module, will use basic extraction"
    )

    async def extract_metadata(text, title, url, api_key):
        return {"title": title, "url": url}


# Initialize FastAPI app
app = FastAPI()

# Enable CORS
app.add_middleware(
    CORSMiddleware,
    allow_origins=["*"],
    allow_credentials=True,
    allow_methods=["*"],
    allow_headers=["*"],
)

# Initialize MongoDB connection
try:
    mongo_client = AsyncIOMotorClient(MONGODB_URL)
    db = mongo_client.get_default_database()  # or client['your_db_name']
    sources_collection = db.sources  # Collection to store news responses
    queries_collection = db.queries  # Collection to store queries
    users_collection = db.users  # Collection to store users
    logger.info(f"Connected to MongoDB database: {db.name}")
except Exception as e:
    logger.error(f"Failed to connect to MongoDB: {str(e)}")
    raise


# Define request and response models
class NewsRequest(BaseModel):
    query: str
    limit: Optional[int] = 12  # Default to 12 articles
    api_key: Optional[str] = None
    user_id: Optional[str] = None

class FollowUpRequest(BaseModel):
    question: str


class NewsSource(BaseModel):
    title: str
    url: str
    source_name: str
    political_leaning: str
    political_score: Optional[float] = None
    snippet: Optional[str] = None
    published_date: Optional[str] = None
    domain: Optional[str] = None
    favicon_url: Optional[str] = None
    og_image: Optional[str] = None
    text: Optional[str] = None
    metadata: Optional[Dict[str, Any]] = None


class NewsResponse(BaseModel):
    query: str
    sources: List[NewsSource]
    statistics: Dict[str, int]
    timeline_positioning: Optional[Dict[str, float]] = None

class RegisterRequest(BaseModel):
    email: str
    password: str

class LoginRequest(BaseModel):
    email: str
    password: str

# Helper function to clean up formatting in titles, source names, and snippets
def clean_source_formatting(source_data: Dict[str, Any]) -> Dict[str, Any]:
    """Clean up formatting issues in source data."""
    # Make a copy to avoid modifying the original
    cleaned = dict(source_data)

    # Clean up the title
    if cleaned.get("title"):
        cleaned["title"] = re.sub(
            r"^(Article Title:?\s*|Title:?\s*)", "", cleaned["title"]
        ).strip()
        # If title is empty after cleaning, use a default based on domain
        if not cleaned["title"] and cleaned.get("domain"):
            cleaned["title"] = f"Article from {cleaned['domain']}"
        elif not cleaned["title"] and cleaned.get("source_name"):
            cleaned["title"] = f"Article from {cleaned['source_name']}"

    # If title is still empty or very short, try to extract from URL
    if (not cleaned.get("title") or len(cleaned.get("title", "")) < 5) and cleaned.get(
        "url"
    ):
        url = cleaned["url"]
        # Extract the last part of the URL path
        path = urlparse(url).path
        if path:
            # Remove file extensions and trailing numbers
            slug = path.rstrip("/").split("/")[-1]
            slug = re.sub(r"\.(html|php|aspx|jsp)$", "", slug)
            slug = re.sub(r"-\d+$", "", slug)  # Remove trailing numbers after hyphen

            # Convert slug to readable title
            if slug and "-" in slug:
                words = [word.capitalize() for word in slug.split("-")]
                extracted_title = " ".join(words)

                # Clean up common URL artifacts
                extracted_title = re.sub(r"(\d+)$", "", extracted_title).strip()

                # Use this title if it's reasonable
                if len(extracted_title) > 10 and len(extracted_title.split()) > 2:
                    cleaned["title"] = extracted_title

    # Clean up the source name
    if cleaned.get("source_name"):
        cleaned["source_name"] = re.sub(
            r"^(Name:?\s*\*\*|Source:?\s*)", "", cleaned["source_name"]
        ).strip()
        cleaned["source_name"] = re.sub(r"\*\*$", "", cleaned["source_name"]).strip()

    # Clean up the snippet
    if cleaned.get("snippet"):
        cleaned["snippet"] = re.sub(
            r"\*\*(Summary|Brief Summary):?\s*\*\*", "", cleaned["snippet"]
        ).strip()
        cleaned["snippet"] = re.sub(
            r"\*\*([^*]+)\*\*", "\1", cleaned["snippet"]
        ).strip()

    return cleaned


@app.get("/")
async def root():
    return {"message": "News Political Spectrum API", "status": "running"}


@app.get("/debug/mongodb")
async def check_mongodb_connection():
    """Test MongoDB connection and return database stats."""
    try:
        # Check if we can connect
        await mongo_client.admin.command("ping")

        # Get database stats
        stats = await db.command("dbStats")

        # Get collection names
        collections = await db.list_collection_names()

        # Count documents in each collection
        collection_counts = {}
        for collection_name in collections:
            collection = db[collection_name]
            count = await collection.count_documents({})
            collection_counts[collection_name] = count

        return {
            "status": "MongoDB connection successful",
            "database_name": db.name,
            "stats": stats,
            "collections": collections,
            "collection_counts": collection_counts,
        }
    except Exception as e:
        logger.error(f"MongoDB connection error: {str(e)}")
        return {"status": "MongoDB connection failed", "error": str(e)}


async def scrape_website(url: str) -> Dict[str, Any]:
    """
    Scrape a website URL and extract text content.
    """
    try:
        logger.info(f"Scraping website: {url}")

        # Use httpx for async HTTP requests
        headers = {
            "User-Agent": "Mozilla/5.0 (Windows NT 10.0; Win64; x64) AppleWebKit/537.36 (KHTML, like Gecko) Chrome/91.0.4472.124 Safari/537.36"
        }

        async with httpx.AsyncClient(timeout=30.0, follow_redirects=True) as client:
            response = await client.get(url, headers=headers)
            response.raise_for_status()
            html_content = response.text

        # Parse HTML with BeautifulSoup
        soup = BeautifulSoup(html_content, "html.parser")

        # Extract text content
        for script in soup(["script", "style"]):
            script.extract()

        text = soup.get_text(separator=" ", strip=True)

        # Extract title with enhanced debugging
        title = ""
        title_debug = {}

        # Special case for Fathom Journal
        if "fathomjournal.org" in url:
            logger.info(f"Detected Fathom Journal article: {url}")
            fathom_title_element = soup.select_one("h1.entry-title")
            if fathom_title_element:
                fathom_title = fathom_title_element.get_text(strip=True)
                title_debug["fathom_title"] = fathom_title
                title = fathom_title
                title_debug["selected_from"] = "fathom_journal_specific"
                logger.info(f"Extracted Fathom Journal title: '{title}'")

        # If no title in Fathom Journal format, try generic patterns
        if not title:
            # 1. Check for article/post specific title elements with more specific selectors
            article_title_candidates = [
                # Common article title classes
                soup.find(
                    class_=lambda c: c
                    and any(
                        x in str(c).lower()
                        for x in [
                            "article-title",
                            "post-title",
                            "entry-title",
                            "headline",
                            "title-text",
                            "the-title",
                        ]
                    )
                ),
                # Look for h2 inside div.the-title (common pattern)
                soup.select_one("div.the-title h2"),
                # Look for h1 inside article
                soup.find("article").find("h1") if soup.find("article") else None,
                # Look for h1 inside main
                soup.find("main").find("h1") if soup.find("main") else None,
                # Look for h1 inside header
                soup.find("header").find("h1") if soup.find("header") else None,
                # Look for first h1
                soup.find("h1"),
                # Look for first h2
                soup.find("h2"),
                # Look for specific div with title class
                soup.find("div", class_="the-title"),
            ]

            # Try to extract title from each candidate
            for i, candidate in enumerate(article_title_candidates):
                if candidate and candidate.get_text(strip=True):
                    candidate_text = candidate.get_text(strip=True)
                    title_debug[f"candidate_{i}"] = candidate_text
                    if not title and len(candidate_text) > 5:
                        title = candidate_text
                        title_debug["selected_from"] = f"candidate_{i}"

            # 2. Check Open Graph metadata
            og_title_tag = soup.find("meta", attrs={"property": "og:title"})
            if og_title_tag and og_title_tag.get("content"):
                og_title = og_title_tag.get("content")
                title_debug["og_title"] = og_title
                if (not title or len(title) < 10) and len(og_title) > 5:
                    title = og_title
                    title_debug["selected_from"] = "og_title"

            # 3. Fallback to page title
            if soup.title and soup.title.string:
                page_title = soup.title.string
                title_debug["page_title"] = page_title
                if (not title or len(title) < 10) and len(page_title) > 5:
                    title = page_title
                    title_debug["selected_from"] = "page_title"

            # 4. Try to extract from URL if still no title
            if not title or len(title) < 5:
                # Extract potential title from URL path
                path = urlparse(url).path
                if path:
                    path_parts = path.strip("/").split("/")
                    if path_parts:
                        last_part = path_parts[-1]
                        # Convert slug to readable title
                        if last_part and "-" in last_part:
                            url_title = " ".join(
                                word.capitalize()
                                for word in re.sub(r"\d+$", "", last_part).split("-")
                            )
                            title_debug["url_title"] = url_title
                            title = url_title
                            title_debug["selected_from"] = "url_title"

            # Log title extraction debug info
            logger.info(f"Title extraction debug for {url}: {title_debug}")

            # Extract Open Graph metadata
            og_title = None
            og_description = None
            og_image = None
            og_site_name = None

            og_title_tag = soup.find("meta", attrs={"property": "og:title"})
            if og_title_tag:
                og_title = og_title_tag.get("content")

            og_desc_tag = soup.find("meta", attrs={"property": "og:description"})
            if og_desc_tag:
                og_description = og_desc_tag.get("content")

            og_image_tag = soup.find("meta", attrs={"property": "og:image"})
            if og_image_tag:
                og_image = og_image_tag.get("content")

            og_site_tag = soup.find("meta", attrs={"property": "og:site_name"})
            if og_site_tag:
                og_site_name = og_site_tag.get("content")

            # Extract favicon
            favicon = None
            favicon_tag = soup.find(
                "link", rel=lambda rel: rel and "icon" in rel.lower()
            )
            if favicon_tag:
                favicon = favicon_tag.get("href")
                # Handle relative URLs
                if favicon and not favicon.startswith(("http://", "https://")):
                    # Extract domain from URL
                    domain_match = re.search(r"https?://(?:www\.)?([^/]+)", url)
                    if domain_match:
                        domain = domain_match.group(0)
                        favicon = f"{domain.rstrip('/')}/{favicon.lstrip('/')}"

            # Extract publication date
            published_date = None
            try:
                date_tag = soup.find(
                    "meta", attrs={"property": "article:published_time"}
                )
                if date_tag:
                    published_date = date_tag.get("content")

                if not published_date:
                    # Try other common date meta tags
                    date_tags = [
                        soup.find("meta", attrs={"property": "article:published_time"}),
                        soup.find("meta", attrs={"name": "publication_date"}),
                        soup.find("meta", attrs={"name": "publish_date"}),
                        soup.find("meta", attrs={"name": "date"}),
                        soup.find("time"),
                    ]

                    for tag in date_tags:
                        if tag:
                            date_content = tag.get("content") or tag.get("datetime")
                            if date_content:
                                published_date = date_content
                                break
            except Exception as e:
                logger.warning(f"Error extracting publication date: {str(e)}")

            # Extract domain
            domain = None
            domain_match = re.search(r"https?://(?:www\.)?([^/]+)", url)
            if domain_match:
                domain = domain_match.group(1)

            # Basic metadata dictionary
            metadata = {
                "title": title or og_title,
                "description": og_description,
                "site_name": og_site_name,
                "processed_date": datetime.now().isoformat(),
            }

            # Skip OpenAI processing if no API key or if text is too short
            if OPENAI_API_KEY and len(text) > 200:
                try:
                    # Use the external metadata extraction function if imported
                    advanced_metadata = await extract_metadata(
                        text=text[:5000],  # Limit text to avoid token limits
                        title=title or og_title or "Untitled",
                        url=url,
                        api_key=OPENAI_API_KEY,
                    )

                    # Merge with basic metadata
                    metadata.update(advanced_metadata)
                    logger.info(f"Extracted advanced metadata for {url}")
                except Exception as e:
                    logger.error(f"Error extracting advanced metadata: {str(e)}")
                    metadata["extraction_error"] = str(e)

            return {
                "success": True,
                "url": url,
                "title": title or og_title or "Untitled",
                "text": text,
                "og_image": og_image,
                "favicon_url": favicon
                or f"https://www.google.com/s2/favicons?domain={domain}&sz=128",
                "published_date": published_date,
                "domain": domain,
                "metadata": metadata,
            }
    except Exception as e:
        logger.error(f"Error scraping website {url}: {str(e)}")
        return {"success": False, "error": str(e)}


async def get_articles_from_perplexity(
    query: str, political_leaning: str, api_key: str
) -> List[Dict[str, Any]]:
    """
    Fetch articles from Perplexity API for a specific political leaning.
    """
    try:
        # Improved queries for better political balancing
        leaning_queries = {
            "left": [f"{query} from left-leaning or progressive news sources"],
            "center": [f"{query} from center or neutral news sources"],
            "right": [f"{query} from right-leaning or conservative news sources"],
        }

        all_articles = []

        # Use the appropriate query for the political leaning
        for leaning_query in leaning_queries.get(
            political_leaning,
            [f"{query} from {political_leaning}-leaning news sources"],
        ):
            logger.info(
                f"Querying Perplexity for {political_leaning}-leaning sources with query: '{leaning_query}'"
            )

            async with httpx.AsyncClient(timeout=30.0) as client:
                headers = {
                    "Authorization": f"Bearer {api_key}",
                    "Content-Type": "application/json",
                }

                response = await client.post(
                    "https://api.perplexity.ai/chat/completions",
                    headers=headers,
                    json={
                        "model": "sonar",
                        "messages": [
                            {
                                "role": "system",
                                "content": "You are a news collection assistant. Find recent news articles on the given topic. Include only factual articles from established news outlets. For each article, provide: 1) The exact article title, 2) The source name, 3) The complete article URL, and 4) A brief snippet or summary. Format each article as a separate bullet point or numbered item. Provide at least 5 articles if available.",
                            },
                            {"role": "user", "content": leaning_query},
                        ],
                    },
                )

                if response.status_code != 200:
                    logger.error(f"Error from Perplexity API: {response.status_code}")
                    logger.error(response.text)
                    continue

                data = response.json()
                content = (
                    data.get("choices", [{}])[0].get("message", {}).get("content", "")
                )

                # Log the raw response for debugging
                logger.debug(
                    f"Perplexity response for {political_leaning}: {content[:200]}..."
                )

                # Extract URLs from the content
                url_pattern = re.compile(r"(https?://[^\s)\]]+)")
                urls = url_pattern.findall(content)

                # Process each URL to get context
                for url in urls:
                    # Get surrounding context
                    start_idx = max(0, content.find(url) - 300)
                    end_idx = min(len(content), content.find(url) + len(url) + 300)
                    context = content[start_idx:end_idx]

                    # Try to find title
                    title = ""
                    title_match = re.search(r"\*\*([^*]+)\*\*", context)
                    if title_match:
                        title = title_match.group(1).strip()

                    # If no title in bold, look for potential title in the vicinity
                    if not title:
                        title_search = re.search(
                            r"(?:^|\n|\*)([A-Z][^.\n]{10,100}(?:\.|\n|$))",
                            context[: context.find(url)],
                        )
                        if title_search:
                            title = title_search.group(1).strip()

                    # Last resort for title
                    if not title:
                        title = f"Article about {query}"

                    # Try to find source name
                    source = ""
                    source_match = re.search(
                        r"(?:source|source\s*name)[\s:]+([^,\n]+)",
                        context,
                        re.IGNORECASE,
                    )
                    if source_match:
                        source = source_match.group(1).strip()

                    # If no explicit source, try to extract from URL
                    if not source:
                        domain_match = re.search(r"https?://(?:www\.)?([^/]+)", url)
                        if domain_match:
                            source = domain_match.group(1)

                    # Extract snippet
                    snippet = ""
                    snippet_match = re.search(
                        r"snippet[\s:]+([^\n]+)", context, re.IGNORECASE
                    )
                    if snippet_match:
                        snippet = snippet_match.group(1).strip()

                    # If no explicit snippet, use some text after the URL
                    if not snippet:
                        after_url = context[content.find(url) + len(url) :]
                        snippet_text = after_url[: min(150, len(after_url))]
                        if snippet_text:
                            snippet = snippet_text.strip()

                    # Clean up the title, source name, and snippet
                    # Remove common prefixes from title
                    title = re.sub(
                        r"^(Article Title:?\s*|Title:?\s*)", "", title
                    ).strip()

                    # Remove common prefixes from source name
                    source = re.sub(r"^(Name:?\s*\*\*|Source:?\s*)", "", source).strip()
                    # Remove trailing asterisks if any
                    source = re.sub(r"\*\*$", "", source).strip()

                    # Clean up snippet - remove markdown formatting
                    snippet = re.sub(
                        r"\*\*(Summary|Brief Summary):?\s*\*\*", "", snippet
                    ).strip()
                    snippet = re.sub(r"\*\*([^*]+)\*\*", "\1", snippet).strip()

                    # If we have at least a URL, add to articles
                    if url:
                        # Extract domain for favicon
                        domain = ""
                        domain_match = re.search(r"https?://(?:www\.)?([^/]+)", url)
                        if domain_match:
                            domain = domain_match.group(1)

                        article = {
                            "title": title,
                            "url": url,
                            "source_name": source or "Unknown Source",
                            "snippet": snippet or "",
                            "domain": domain,
                            "favicon_url": f"https://www.google.com/s2/favicons?domain={domain}&sz=128",
                            "political_leaning": political_leaning,
                        }

                        all_articles.append(article)

        logger.info(f"Found {len(all_articles)} {political_leaning}-leaning articles")
        return all_articles

    except Exception as e:
        logger.error(f"Error fetching articles from Perplexity: {str(e)}")
        return []


@app.post("/query", response_model=NewsResponse)
async def query(request: NewsRequest):
    """
    Fetch news articles from across the political spectrum based on the query.
    """
    try:
        # Use API key from request if provided, otherwise use environment variable
        api_key = request.api_key or PERPLEXITY_API_KEY

        if not api_key:
            raise HTTPException(status_code=401, detail="API key is required")

        # If no cached results, proceed with API calls and scraping
        logger.info(f"Fetching new results for query: {request.query}")

        # Initialize stats at the start of the function
        stats = {
            "total": 0,
            "left_count": 0,
            "center_count": 0,
            "right_count": 0,
        }

        # Initialize timeline_positioning
        political_scores = []
        min_score = 1.0
        max_score = 10.0
        timeline_positioning = {"min_score": min_score, "max_score": max_score}

        # Fetch articles from different political perspectives
        leanings = ["left", "center", "right"]
        all_articles = []

        # Fetch sources from Perplexity in parallel
        tasks = [
            get_articles_from_perplexity(request.query, leaning, api_key)
            for leaning in leanings
        ]
        results = await asyncio.gather(*tasks)

        # Combine results
        for i, leaning_articles in enumerate(results):
            for article in leaning_articles:
                article["political_leaning"] = leanings[i]
                all_articles.append(article)

        # Remove duplicates based on URL
        unique_articles = []
        seen_urls = set()
        for article in all_articles:
            if article["url"] not in seen_urls:
                seen_urls.add(article["url"])

                # Assign political_score based on leaning
                if article["political_leaning"] == "left":
                    article["political_score"] = random.uniform(1.0, 4.0)
                elif article["political_leaning"] == "center":
                    article["political_score"] = random.uniform(4.0, 7.0)
                else:
                    article["political_score"] = random.uniform(7.0, 10.0)

                unique_articles.append(article)

        logger.info(f"Found {len(unique_articles)} unique articles")

        # Balance the sources across political leanings
        left_sources = [s for s in unique_articles if s["political_leaning"] == "left"]
        center_sources = [
            s for s in unique_articles if s["political_leaning"] == "center"
        ]
        right_sources = [
            s for s in unique_articles if s["political_leaning"] == "right"
        ]

        logger.info(
            f"Article distribution - Left: {len(left_sources)}, Center: {len(center_sources)}, Right: {len(right_sources)}"
        )

        # Calculate how many of each to include to ensure balance
        per_category = max(1, request.limit // 3)

        balanced_sources = []
        balanced_sources.extend(left_sources[:per_category])
        balanced_sources.extend(center_sources[:per_category])
        balanced_sources.extend(right_sources[:per_category])

        # Fill up to the limit with any remaining sources
        remaining_slots = request.limit - len(balanced_sources)
        if remaining_slots > 0:
            all_remaining = (
                left_sources[per_category:]
                + center_sources[per_category:]
                + right_sources[per_category:]
            )
            balanced_sources.extend(all_remaining[:remaining_slots])

        # Scrape content and metadata for each source - this can take time
        logger.info(f"Scraping content for {len(balanced_sources)} sources")

        # Limit concurrent scraping to avoid overwhelming servers
        semaphore = asyncio.Semaphore(5)  # Max 5 concurrent requests

        async def scrape_with_semaphore(source):
            async with semaphore:
                return await scrape_website(source["url"])

        # Use semaphore to limit concurrent scraping
        scrape_tasks = [scrape_with_semaphore(source) for source in balanced_sources]
        scrape_results = await asyncio.gather(*scrape_tasks)

        # Combine scraped data with source info
        enriched_sources = []
        source_ids = []

        for i, (source, scrape_result) in enumerate(
            zip(balanced_sources, scrape_results)
        ):
            if scrape_result["success"]:
                # Merge source info with scraped data
                enriched_source = {
                    "title": scrape_result["title"] or source["title"],
                    "url": source["url"],
                    "source_name": source["source_name"],
                    "political_leaning": source["political_leaning"],
                    "political_score": source["political_score"],
                    "snippet": source["snippet"],
                    "text": scrape_result["text"],
                    "published_date": scrape_result.get("published_date"),
                    "domain": scrape_result.get("domain") or source.get("domain"),
                    "favicon_url": scrape_result.get("favicon_url")
                    or source.get("favicon_url"),
                    "og_image": scrape_result.get("og_image"),
                    "metadata": scrape_result.get("metadata", {}),
                }

                # Clean up formatting
                cleaned_source = clean_source_formatting(enriched_source)

                try:
                    # Store in MongoDB
                    result = await sources_collection.insert_one(cleaned_source)
                    source_id = str(result.inserted_id)
                    source_ids.append(source_id)

                    # Convert MongoDB _id to string for response
                    cleaned_source["_id"] = source_id
                    enriched_sources.append(NewsSource(**cleaned_source))
                    logger.info(f"Stored source in MongoDB with ID: {source_id}")
                except Exception as e:
                    logger.error(f"Error storing source in MongoDB: {str(e)}")
                    # Still include the source in response even if MongoDB storage fails
                    cleaned_source["_id"] = (
                        "temp_" + hashlib.md5(source["url"].encode()).hexdigest()
                    )
                    enriched_sources.append(NewsSource(**cleaned_source))
            else:
                # If scraping failed, use original source with minimal data
                logger.warning(
                    f"Scraping failed for {source['url']}: {scrape_result.get('error', 'Unknown error')}"
                )
                fallback_source = {
                    "title": source["title"],
                    "url": source["url"],
                    "source_name": source["source_name"],
                    "political_leaning": source["political_leaning"],
                    "political_score": source["political_score"],
                    "snippet": source["snippet"],
                    "domain": source.get("domain"),
                    "favicon_url": source.get("favicon_url"),
                    "text": None,
                    "metadata": {
                        "error": scrape_result.get(
                            "error", "Unknown error during scraping"
                        )
                    },
                }

                # Clean up formatting
                cleaned_source = clean_source_formatting(fallback_source)

                try:
                    # Store in MongoDB
                    result = await sources_collection.insert_one(cleaned_source)
                    source_id = str(result.inserted_id)
                    source_ids.append(source_id)

                    # Convert MongoDB _id to string for response
                    cleaned_source["_id"] = source_id
                    enriched_sources.append(NewsSource(**cleaned_source))
                except Exception as e:
                    logger.error(f"Error storing fallback source in MongoDB: {str(e)}")
                    # Still include the source in response even if MongoDB storage fails
                    cleaned_source["_id"] = (
                        "temp_" + hashlib.md5(source["url"].encode()).hexdigest()
                    )
                    enriched_sources.append(NewsSource(**cleaned_source))

<<<<<<< HEAD
        # Store the query and results in cache
        try:
            await queries_collection.insert_one(
                {
                    "query": request.query,
                    "query_hash": query_hash,
                    "timestamp": datetime.now().isoformat(),
                    "source_ids": source_ids,
                }
            )
            logger.info(f"Cached query results for: {request.query}")
        except Exception as e:
            logger.error(f"Error caching query: {str(e)}")

        if request.user_id:
            try:
                from bson import ObjectId
                await users_collection.update_one(
                    {"_id": ObjectId(request.user_id)},
                    {"$push": {"searchHistory": {
                        "query": request.query,
                        "query_hash": query_hash,
                        "timestamp": datetime.now().isoformat()
                    }}}
                )
                logger.info(f"Updated search history for user {request.user_id}")
            except Exception as e:
                logger.error(f"Failed to update search history for user {request.user_id}: {str(e)}")
        # Calculate statistics
=======
        # Ensure stats is defined before use
>>>>>>> ab61e1a8
        left_count = sum(1 for s in enriched_sources if s.political_leaning == "left")
        center_count = sum(1 for s in enriched_sources if s.political_leaning == "center")
        right_count = sum(1 for s in enriched_sources if s.political_leaning == "right")

        stats = {
            "total": len(enriched_sources),
            "left_count": left_count,
            "center_count": center_count,
            "right_count": right_count,
        }

        # Calculate timeline positioning
        political_scores = [
            s.political_score for s in enriched_sources if s.political_score is not None
        ]
        min_score = min(political_scores) if political_scores else 1.0
        max_score = max(political_scores) if political_scores else 10.0

        timeline_positioning = {"min_score": min_score, "max_score": max_score}

        # Ensure stats is logged after it is defined
        logger.info(f"Returning {len(enriched_sources)} sources with stats: {stats}")

        # Log the titles from the results for debugging
        logger.info(f"Article titles:")
        for i, source in enumerate(enriched_sources[:3]):
            logger.info(
                f"  {i+1}. Title: '{source.title if source.title else 'No title'}' | URL: {source.url if source.url else 'No URL'}"
            )

        return NewsResponse(
            query=request.query,
            sources=enriched_sources,
            statistics=stats,
            timeline_positioning=timeline_positioning,
        )

    except Exception as e:
        logger.error(f"Uncaught exception in query endpoint: {str(e)}")
        import traceback

        traceback.print_exc()
        raise HTTPException(status_code=500, detail=f"Internal server error: {str(e)}")


@app.get("/source/{source_id}")
async def get_source(source_id: str):
    """Retrieve a specific news source by ID."""
    try:
        from bson.objectid import ObjectId

        logger.info(f"Fetching source with ID: {source_id}")

        # Handle temporary IDs that may not be in MongoDB
        if source_id.startswith("temp_"):
            logger.warning("Temporary source ID not found in database")
            return None

        # Validate the ID format
        if not ObjectId.is_valid(source_id):
            logger.warning(f"Invalid ObjectId format: {source_id}")
            return None

        object_id = ObjectId(source_id)

        # Try to find the source
        source = await sources_collection.find_one({"_id": object_id})

        if not source:
            logger.warning(f"Source not found with ID: {source_id}")
            return None

        # Convert MongoDB _id to string for response
        source["_id"] = str(source["_id"])

        logger.info(f"Successfully retrieved source: {source['title']}")
        return source
    except Exception as e:
        logger.error(f"Unexpected error in get_source: {str(e)}")
        return None


@app.post("/followup/{source_id}")
async def follow_up_question(source_id: str, request: FollowUpRequest):
    """Answer a follow-up question about a specific source using its content."""
    try:
        from bson.objectid import ObjectId

        logger.info(
            f"Processing follow-up question for source {source_id}: {request.question}"
        )

        # Handle temporary IDs
        if source_id.startswith("temp_"):
            return {
                "question": request.question,
                "answer": "I can't answer questions about this source because its content hasn't been fully processed.",
                "source_id": source_id,
            }

        # Validate the ID format
        if not ObjectId.is_valid(source_id):
            logger.warning(f"Invalid ObjectId format: {source_id}")
            return {
                "question": request.question,
                "answer": "Invalid source ID format",
                "source_id": source_id,
            }

        # Retrieve the source from MongoDB
        source = await sources_collection.find_one({"_id": ObjectId(source_id)})

        if not source:
            logger.warning(f"Source not found with ID: {source_id}")
            return {
                "question": request.question,
                "answer": "Source not found",
                "source_id": source_id,
            }

        # If the source has no text content, we can't answer questions
        if not source.get("text"):
            logger.warning(f"No text content for source: {source_id}")
            return {
                "question": request.question,
                "answer": "I don't have the full text content for this source to answer your question.",
                "source_id": source_id,
                "source_title": source.get("title"),
                "source_url": source.get("url"),
            }

        # Simple keyword-based answering if OpenAI API key is not available
        if not OPENAI_API_KEY:
            logger.info("Using keyword-based answering (no OpenAI API key)")

            # Convert question to keywords
            keywords = request.question.lower().split()
            keywords = [
                k
                for k in keywords
                if len(k) > 3
                and k
                not in {
                    "what",
                    "who",
                    "where",
                    "when",
                    "why",
                    "how",
                    "is",
                    "are",
                    "the",
                    "a",
                    "an",
                }
            ]

            # Find paragraphs containing keywords
            text = source.get("text", "")
            paragraphs = [p.strip() for p in text.split("\n\n") if p.strip()]

            relevant_paragraphs = []
            for para in paragraphs:
                para_lower = para.lower()
                if any(keyword in para_lower for keyword in keywords):
                    relevant_paragraphs.append(para)

            if relevant_paragraphs:
                # Join the most relevant paragraphs (limit to avoid long responses)
                answer = "\n\n".join(relevant_paragraphs[:2])

                # Truncate if too long
                if len(answer) > 500:
                    answer = answer[:500] + "..."
            else:
                answer = "I couldn't find specific information about this in the article content."

            return {
                "question": request.question,
                "answer": answer,
                "source_id": source_id,
                "source_title": source.get("title"),
                "source_url": source.get("url"),
            }
        else:
            # Use OpenAI to generate an answer if API key is available
            logger.info("Using OpenAI for follow-up question")

            try:
                # Import OpenAI client
                from openai import OpenAI

                # Initialize client
                client = OpenAI(api_key=OPENAI_API_KEY)

                # Create prompt for OpenAI
                prompt = f"""
                Answer the following question based ONLY on the information in the text below.
                If the answer cannot be determined from the text, say so clearly.
                
                TEXT:
                {source.get("text")[:4000]}
                
                QUESTION: {request.question}
                
                ANSWER:
                """

                # Call OpenAI API
                response = client.chat.completions.create(
                    model="gpt-3.5-turbo",
                    messages=[
                        {
                            "role": "system",
                            "content": "You are a helpful assistant that answers questions based solely on the provided text.",
                        },
                        {"role": "user", "content": prompt},
                    ],
                    temperature=0.1,
                    max_tokens=300,
                )

                # Extract answer from response
                answer = response.choices[0].message.content.strip()

                return {
                    "question": request.question,
                    "answer": answer,
                    "source_id": source_id,
                    "source_title": source.get("title"),
                    "source_url": source.get("url"),
                }
            except Exception as e:
                logger.error(f"Error generating answer with OpenAI: {str(e)}")

                # Fallback to simple keyword matching
                return {
                    "question": request.question,
                    "answer": f"Sorry, I couldn't generate an answer: {str(e)}",
                    "source_id": source_id,
                    "source_title": source.get("title"),
                    "source_url": source.get("url"),
                }
    except Exception as e:
        logger.error(f"Unexpected error in follow_up_question: {str(e)}")
        return {
            "question": request.question,
            "answer": f"An error occurred: {str(e)}",
            "source_id": source_id,
        }

@app.post("/register")
async def register(request: RegisterRequest):
    """Register a new user."""
    try:
        # Check if user already exists
        existing_user = await users_collection.find_one({"email": request.email})

        if existing_user:
            return {"error": "User already exists"}

        # Hash the password
        hashed_password = bcrypt.hashpw(request.password.encode('utf-8'), bcrypt.gensalt()).decode('utf-8')

        # Store the new user
        result = await users_collection.insert_one({
            "email": request.email,
            "password": hashed_password
        })

        user_id = str(result.inserted_id)
        
        return {"message": "User registered successfully", "userId": user_id}
    except Exception as e:
        logger.error(f"Error registering user: {str(e)}")
        return {"error": "Failed to register user"}

@app.post("/login")
async def login(request: LoginRequest):
    """Login a user."""
    try:
        # Check if user exists
        user = await users_collection.find_one({"email": request.email})

        if not user:
            return {"error": "User not found"}

        # Check password
        if not bcrypt.checkpw(request.password.encode('utf-8'), user["password"].encode('utf-8')):
            return {"error": "Invalid password"}
        
        return {"message": "Login successful", "userId": str(user["_id"])}
    except Exception as e:
        logger.error(f"Error logging in: {str(e)}")
        return {"error": "Failed to login"}
        

if __name__ == "__main__":
    import uvicorn

    uvicorn.run(app, host="0.0.0.0", port=8000)
<|MERGE_RESOLUTION|>--- conflicted
+++ resolved
@@ -819,7 +819,7 @@
                     )
                     enriched_sources.append(NewsSource(**cleaned_source))
 
-<<<<<<< HEAD
+        # Ensure stats is defined before use
         # Store the query and results in cache
         try:
             await queries_collection.insert_one(
@@ -849,9 +849,6 @@
             except Exception as e:
                 logger.error(f"Failed to update search history for user {request.user_id}: {str(e)}")
         # Calculate statistics
-=======
-        # Ensure stats is defined before use
->>>>>>> ab61e1a8
         left_count = sum(1 for s in enriched_sources if s.political_leaning == "left")
         center_count = sum(1 for s in enriched_sources if s.political_leaning == "center")
         right_count = sum(1 for s in enriched_sources if s.political_leaning == "right")
